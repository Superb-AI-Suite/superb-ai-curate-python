--- conflicted
+++ resolved
@@ -7,15 +7,13 @@
 
 ## [Unreleased]
 
-<<<<<<< HEAD
 ### Added
 
 - Added upload_image_directory function for Dataset class (sc-3367)
-=======
+
 ### Changed
 
 - Upload local images asynchronously (sc-3366)
->>>>>>> 39b35936
 
 ---
 
