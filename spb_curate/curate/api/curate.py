--- conflicted
+++ resolved
@@ -1,9 +1,6 @@
 from __future__ import annotations
 
-<<<<<<< HEAD
-=======
 import asyncio
->>>>>>> 39b35936
 import os
 import re
 from pathlib import Path
